/** \file tier.h */ // -*-c++-*-

// Copyright (C) 2010 Daniel Burrows

// This program is free software; you can redistribute it and/or
// modify it under the terms of the GNU General Public License as
// published by the Free Software Foundation; either version 2 of the
// License, or (at your option) any later version.
//
// This program is distributed in the hope that it will be useful, but
// WITHOUT ANY WARRANTY; without even the implied warranty of
// MERCHANTABILITY or FITNESS FOR A PARTICULAR PURPOSE.  See the GNU
// General Public License for more details.
//
// You should have received a copy of the GNU General Public License
// along with this program; see the file COPYING.  If not, write to
// the Free Software Foundation, Inc., 59 Temple Place - Suite 330,
// Boston, MA 02111-1307, USA.

#ifndef TIER_H
#define TIER_H

#include <generic/util/compare3.h>

#include <boost/functional/hash.hpp>
#include <boost/make_shared.hpp>
#include <boost/shared_ptr.hpp>

#include <iosfwd>
#include <vector>

#include <limits.h>

#include "exceptions.h"

/** \brief Represents one level in a search tier.
 *
 *  A search tier is an ordered sequence of levels.  Levels are
 *  integers that can be modified either by being incremented or by
 *  being increased to be at least the given value.  However, the two
 *  operations may not be applied to the same level; attempting to do
 *  so will raise an exception.  This does not apply to the identity
 *  of each operation (adding 0 or raising to INT_MIN).
 *
 *  The reason for representing levels this way is that it allows the
 *  resolver to support both "increase the tier to X" and "add X to
 *  the tier" operations in a sound manner; in particular, this way
 *  those two operations are both associative and commutative.  (in
 *  this case, they are associative and commutative in the sense that
 *  applying both types of operations always errors out)
 *
 *  Note: the "increase tier to X" operation is important for
 *  respecting priorities (there doesn't seem to be an obvious
 *  alternative there), for backwards-compatibility, and so that the
 *  resolver can easily become non-optimizing if necessary (e.g., if
 *  the optimizing version experiences too many performance problems,
 *  reverting to the old behavior is a simple change to the default
 *  settings).
 *
 *  Note that levels can represent both a tier entry, or a *change* to
 *  a tier entry.  The "combine" method will either merge two changes
 *  into a single change, or apply a change to a level.
 *
 *  Instead of failing out when two different operations are applied,
 *  I could instead resolve the conflict by accumulating lower-bounds
 *  separately from increments and always applying lower-bounds first.
 *  That would resolve the conflict, but it might produce a somewhat
 *  unintuitive result for the user.  I've chosen this route because
 *  at least the behavior is obvious (and I can't think of any use
 *  case for actually merging lower-bounds and increments).
 */
class level
{
public:
  // The level's state; if it's ever been modified, this tracks how it
  // was modified.
  enum state_enum { unmodified, added, lower_bounded };

private:
  // Note: I would use a single iinteger if I thought I could get away
  // with it.

  // Note 2: the reason for using signed integers is that it makes the
  // case of policy-priorities-as-tiers a bit clearer.

  int value;

  state_enum state;

  level(int _value, state_enum _state)
    : value(_value), state(_state)
  {
  }

public:
  /** \brief Create a new level at the minimum tier. */
  level() : value(INT_MIN), state(unmodified)
  {
  }

  /** \brief Create a new level with the given value and state "added". */
  static level make_added(int value)
  {
    return level(value, added);
  }

  /** \brief Create a new level with the given value and state "lower_bounded." */
  static level make_lower_bounded(int value)
  {
    return level(value, lower_bounded);
  }

  int get_value() const { return value; }
  state_enum get_state() const { return state; }

  void increase_tier_to(int new_value)
  {
    if(state == added)
      throw TierOperationMismatchException();
    else if(new_value != INT_MIN)
      {
	if(value < new_value)
	  value = new_value;
	state = lower_bounded;
      }
  }

  /** \brief Combine two levels and return a new level.
   *
   *  If either input level is unmodified, the result is the other
   *  level.  Otherwise, the two levels must have the same state, and
   *  the levels are combined according to that state.
   */
  static level combine(const level &l1, const level &l2)
  {
    if(l1.state == unmodified)
      return l2;
    else if(l2.state == unmodified)
      return l1;
    else if(l1.state != l2.state)
      throw TierOperationMismatchException();
    else if(l1.state == lower_bounded)
      return level(std::max<int>(l1.value, l2.value), lower_bounded);
    else // if(l1.state == added)
      {
	if(!(l1.value > 0 || l2.value > 0))
	  throw NonPositiveTierAdditionException();
	else if(l1.value > INT_MAX - l2.value)
<<<<<<< HEAD
          throw TierTooBigException();
        else
=======
	  throw TierTooBigException();
	else
>>>>>>> 58b44d3b
	  return level(l1.value + l2.value, added);
      }
  }

  /** \brief Compute the upper bound of two levels.
   *
   *  If the levels have incompatible states, throws an exception;
   *  otherwise, returns a level whose numerical value is the maximum
   *  of the numerical values of the two input levels and whose type
   *  is the upper-bound of their types.
   */
  static level upper_bound(const level &l1, const level &l2)
  {
    if(l1.state == unmodified)
      return l2;
    else if(l2.state == unmodified)
      return l1;
    else if(l1.state != l2.state)
      throw TierOperationMismatchException();
    else
      return level(std::max<int>(l1.value, l2.value),
		   l1.state);
  }

  /** \brief Compute the lower bound of two levels.
   *
   *  If the levels have incompatible states, throws an exception; if
   *  either is "unmodified", returns an unmodified level; otherwise,
   *  returns a level whose numerical value is the minimum of the
   *  numerical values of the two input levels and whose type is the
   *  lower-bound of their types.
   */
  static level lower_bound(const level &l1, const level &l2)
  {
    if(l1.state == unmodified || l2.state == unmodified)
      return level();
    else if(l1.state != l2.state)
      throw TierOperationMismatchException();
    else
      return level(std::min<int>(l1.value, l2.value),
		   l1.state);
  }

  /** \brief Compare two levels.
   *
   *  Only the value of each level is compared.  The additional
   *  information is discarded, so this should not be used to build an
   *  associative data structure where that information might matter.
   */
  int compare(const level &other) const
  {
    return aptitude::util::compare3(value, other.value);
  }

  /** \brief Hashes a level object. */
  std::size_t get_hash_value() const
  {
    std::size_t rval = 0;

    boost::hash_combine(rval, value);
    boost::hash_combine(rval, state);

    return rval;
  }

  /** \brief Returns \b true if two levels are identical (both value
   *  and state).
   */
  bool operator==(const level &other) const
  {
    return value == other.value && state == other.state;
  }
};

std::ostream &operator<<(std::ostream &out, const level &l);

inline std::size_t hash_value(const level &l)
{
  return l.get_hash_value();
}

namespace aptitude
{
  namespace util
  {
    template<>
    class compare3_f<level>
    {
    public:
      int operator()(const level &t1, const level &t2) const
      {
	return t1.compare(t2);
      }
    };
  }
}

/** \brief Represents the tier of a search node.
 *
 *  The resolver is \e guaranteed to produce solutions in increasing
 *  order by tier.  This is as opposed to score, which is merely used
 *  in a best-effort manner.
 *
 *  A tier is a sequence of levels (as defined above).  By convention,
 *  each tier in a search should have the same length; tiers are
 *  compared lexicographically.
 *
 *  The first level in the tier is reserved by the resolver to store
 *  "structural" priorities (for instance, to mark nodes as conflicted
 *  or deferred); to make things simpler for client code that doesn't
 *  care about this information, that level is stored and accessed
 *  separately from the main list.
 */
class tier
{
  /** \brief The object that actually stores the tier data. */
  struct tier_impl
  {
    // Level set by the resolver itself to control the search
    // algorithm.  This is always increased in an upper-bound / cutoff
    // fashion.
    int structural_level;

    // Levels set by client code to customize the search order.
    std::vector<level> user_levels;

    // Cache the hash value.  Initialized during construction.
    std::size_t hash_value;

    /** \brief Initialize a tier object from a collection of user levels.
     *
     *  The structural level is set to INT_MIN.
     */
    template<typename Iterator>
    tier_impl(Iterator user_levels_begin, Iterator user_levels_end)
      : structural_level(INT_MIN),
	user_levels(user_levels_begin, user_levels_end),
	hash_value(0)
    {
      hash_value = get_hash_value();
    }

    /** \brief Initialize a tier object with no user levels.
     *
     *  This will be the smallest tier in its structural level.
     */
    tier_impl(int _structural_level)
      : structural_level(_structural_level),
	user_levels(),
	hash_value(0)
    {
      hash_value = get_hash_value();
    }

    /** \brief Initialize a tier object given its contents. */
    template<typename Iterator>
    tier_impl(int _structural_level,
	      Iterator user_levels_begin, Iterator user_levels_end)
      : structural_level(_structural_level),
	user_levels(user_levels_begin, user_levels_end),
	hash_value(0)
    {
      hash_value = get_hash_value();
    }

    std::size_t get_hash_value() const
    {
      std::size_t rval = 0;

      boost::hash_combine(rval, structural_level);
      for(std::vector<level>::const_iterator it = user_levels.begin();
	  it != user_levels.end(); ++it)
	boost::hash_combine(rval, *it);

      return rval;
    }

    bool operator==(const tier_impl &other) const
    {
      return
	structural_level == other.structural_level &&
	user_levels == other.user_levels;
    }

    bool operator!=(const tier_impl &other) const
    {
      return
	structural_level != other.structural_level ||
	user_levels != other.user_levels;
    }
  };

  class tier_impl_hasher
  {
  public:
    std::size_t operator()(const tier_impl &impl) const
    {
      return impl.hash_value;
    }
  };

  typedef boost::shared_ptr<tier_impl> tier_impl_ref;

  tier_impl_ref impl_ref;

  tier(const tier_impl_ref &_impl_ref)
    : impl_ref(_impl_ref)
  {
  }

  const tier_impl &get_impl() const
  {
    return *impl_ref;
  }

public:
  /** \brief A default-constructed tier is the smallest possible tier. */
  tier()
    : impl_ref(boost::make_shared<tier_impl>(INT_MIN))
  {
  }

  /** \brief Create a new tier object with structural level INT_MIN.
   *
   *  \param user_level_begin The beginning of a range of levels to
   *                          insert into the user level list.
   *
   *  \param user_level_end The end of a range of levels to insert
   *                        into the user level list.
   */
  template<typename Iterator>
  tier(Iterator user_levels_begin, Iterator user_levels_end)
    : impl_ref(boost::make_shared<tier_impl>(user_levels_begin, user_levels_end))
  {
  }

  /** \brief Create a new tier object with the given structural level
   *  and no user levels.
   *
   *  The new tier will be the smallest tier in its structural level.
   */
  tier(int structural_level)
    : impl_ref(boost::make_shared<tier_impl>(structural_level))
  {
  }

  /** \brief Create a new tier object.
   *
   *  \param structural_level The structural level to store in the new
   *                          level object.
   *
   *  \param user_level_begin The beginning of a range of levels to
   *                          insert into the user level list.
   *
   *  \param user_level_end The end of a range of levels to insert
   *                        into the user level list.
   */
  template<typename Iterator>
  tier(int structural_level,
       Iterator user_levels_begin, Iterator user_levels_end)
    : impl_ref(boost::make_shared<tier_impl>(structural_level, user_levels_begin, user_levels_end))
  {
  }

  /** \brief Create a new tier object in which this object's
   *  structural level has been modified.
   *
   *  \param new_structural_level The structural level of the new
   *  level object.
   *
   *  \return a tier object with the same user levels as this object
   *  and the given structural level.
   */
  tier set_structural_level(int new_structural_level) const
  {
    const tier_impl &impl(get_impl());

    return tier(boost::make_shared<tier_impl>(new_structural_level,
					      impl.user_levels.begin(),
					      impl.user_levels.end()));
  }

  /** \brief Retrieve the value of the structural level slot. */
  int get_structural_level() const { return get_impl().structural_level; }

  typedef std::vector<level>::const_iterator user_level_iterator;

  /** \brief Get a reference to the first user level as a
   *  random-access iterator.
   */
  user_level_iterator user_levels_begin() const { return get_impl().user_levels.begin(); }
  /** \brief Get a reference to the end of the user level list as a
   *  random-access iterator.
   */
  user_level_iterator user_levels_end() const { return get_impl().user_levels.end(); }

  /** \brief Retrieve one user level from this tier. */
  const level &get_user_level(int index) const { return get_impl().user_levels[index]; }

  /** \brief Retrieve the number of user levels in this tier. */
  std::size_t get_num_user_levels() const { return get_impl().user_levels.size(); }

  std::size_t get_hash_value() const
  {
    return get_impl().hash_value;
  }

  tier &operator=(const tier &other)
  {
    impl_ref = other.impl_ref;

    return *this;
  }

  /** \brief Compare two tiers.
   *
   *  Tiers are compared lexicographically, ignoring level states.
   */
  int compare(const tier &other) const
  {
    const tier_impl &impl(get_impl());
    const tier_impl &other_impl(other.get_impl());

    using aptitude::util::compare3;

    const int cmp = compare3(impl.structural_level, other_impl.structural_level);
    if(cmp != 0)
      return cmp;
    else
      return compare3(impl.user_levels, other_impl.user_levels);
  }

  bool operator==(const tier &other) const
  {
    return compare(other) == 0;
  }

  bool operator!=(const tier &other) const
  {
    return compare(other) != 0;
  }

  bool operator<(const tier &other) const
  {
    return compare(other) < 0;
  }

  bool operator<=(const tier &other) const
  {
    return compare(other) <= 0;
  }

  bool operator>(const tier &other) const
  {
    return compare(other) > 0;
  }

  bool operator>=(const tier &other) const
  {
    return compare(other) >= 0;
  }
};

inline std::size_t hash_value(const tier &t)
{
  return t.get_hash_value();
}

namespace aptitude
{
  namespace util
  {
    template<>
    class compare3_f<tier>
    {
    public:
      int operator()(const tier &t1, const tier &t2) const
      {
	return t1.compare(t2);
      }
    };
  }
}

std::ostream &operator<<(std::ostream &, const tier &t);

#endif // TIER_H<|MERGE_RESOLUTION|>--- conflicted
+++ resolved
@@ -146,13 +146,8 @@
 	if(!(l1.value > 0 || l2.value > 0))
 	  throw NonPositiveTierAdditionException();
 	else if(l1.value > INT_MAX - l2.value)
-<<<<<<< HEAD
           throw TierTooBigException();
         else
-=======
-	  throw TierTooBigException();
-	else
->>>>>>> 58b44d3b
 	  return level(l1.value + l2.value, added);
       }
   }
